# This file is autogenerated, do not edit; changes may be undone by the next 'dep ensure'.


[[projects]]
  branch = "master"
  digest = "1:fc0802104acded1f48e4860a9f2db85b82b4a754fca9eae750ff4e8b8cdf2116"
  name = "code.cloudfoundry.org/clock"
  packages = ["."]
  pruneopts = ""
  revision = "02e53af36e6c978af692887ed449b74026d76fec"

[[projects]]
  branch = "master"
  digest = "1:7980680b035dcef15262ce951b0003ea16ab1d68e61adc637cf6e1a38a773ee8"
  name = "code.cloudfoundry.org/lager"
  packages = [
    ".",
    "lagerctx",
    "lagertest",
  ]
  pruneopts = ""
  revision = "438ab98cc3b9b81e97c2281422b2722cd8e80ed8"

[[projects]]
  branch = "master"
  digest = "1:d3ed3fce6cbec092c15e1e44fa0599e67aaaebee05db5f4bd9ded7e68b782baf"
  name = "code.cloudfoundry.org/trace-logger"
  packages = ["."]
  pruneopts = ""
  revision = "107ef08a939d5be6092ce2b5f171a16aba149cb2"

[[projects]]
  branch = "master"
  digest = "1:7d8109638fad92b18bb4063eeb2318016ae1f6ecd96a7e5323de061f867cf2ff"
  name = "code.cloudfoundry.org/uaa-go-client"
  packages = [
    ".",
    "config",
    "schema",
  ]
  pruneopts = ""
  revision = "480082394a827f194f7ec67a56c858a66ec581cc"

[[projects]]
  branch = "master"
  digest = "1:faa4a62331f21e8823aafd7463aa9a0471eb767b8fedc97255263b234c361b39"
  name = "github.com/cloudfoundry-community/go-credhub"
  packages = ["."]
  pruneopts = ""
  revision = "2bd52e01c95df16f00d3e5ad18c21859c1c2becf"

[[projects]]
  digest = "1:6098222470fe0172157ce9bbef5d2200df4edde17ee649c5d6e48330e4afa4c6"
  name = "github.com/dgrijalva/jwt-go"
  packages = ["."]
  pruneopts = ""
  revision = "06ea1031745cb8b3dab3f6a236daf2b0aa468b7e"
  version = "v3.2.0"

[[projects]]
  digest = "1:55848e643a99a9dfceb19e090ce67111328fbb1780f34c62a0430994ff85fb90"
  name = "github.com/fatih/structs"
  packages = ["."]
  pruneopts = ""
  revision = "a720dfa8df582c51dee1b36feabb906bde1588bd"
  version = "v1.0.0"

[[projects]]
  digest = "1:3dd078fda7500c341bc26cfbc6c6a34614f295a2457149fc1045cab767cbcf18"
  name = "github.com/golang/protobuf"
  packages = ["proto"]
  pruneopts = ""
  revision = "aa810b61a9c79d51363740d207bb46cf8e620ed5"
  version = "v1.2.0"

[[projects]]
  branch = "master"
  digest = "1:09307dfb1aa3f49a2bf869dcfa4c6c06ecd3c207221bd1c1a1141f0e51f209eb"
  name = "github.com/golang/snappy"
  packages = ["."]
  pruneopts = ""
  revision = "553a641470496b2327abcac10b36396bd98e45c9"

[[projects]]
  digest = "1:20ed7daa9b3b38b6d1d39b48ab3fd31122be5419461470d0c28de3e121c93ecf"
  name = "github.com/gorilla/context"
  packages = ["."]
  pruneopts = ""
  revision = "1ea25387ff6f684839d82767c1733ff4d4d15d0a"
  version = "v1.1"

[[projects]]
  digest = "1:783fde5796ef54ba05de240f2529b6c9fbabc541e70ea43585c53b3f1bbabb5b"
  name = "github.com/gorilla/mux"
  packages = ["."]
  pruneopts = ""
  revision = "bcd8bc72b08df0f70df986b97f95590779502d31"
  version = "v1.4.0"

[[projects]]
  branch = "master"
  digest = "1:304c322b62533a48ac052ffee80f67087fce1bc07186cd4e610a1b0e77765836"
  name = "github.com/hashicorp/errwrap"
  packages = ["."]
  pruneopts = ""
  revision = "7554cd9344cec97297fa6649b055a8c98c2a1e55"

[[projects]]
  branch = "master"
  digest = "1:ae263e6b149fb7aadfc0f2284a8891cc3b9d2700e58b9a613fecf70fcc6e495d"
  name = "github.com/hashicorp/go-cleanhttp"
  packages = ["."]
  pruneopts = ""
  revision = "3573b8b52aa7b37b9358d966a898feb387f62437"

[[projects]]
  branch = "master"
  digest = "1:7660b6ee3fd92bcb9b19f5d359d3fbc8e853257d8a3d49e0424d00b6faa69cfd"
  name = "github.com/hashicorp/go-multierror"
  packages = ["."]
  pruneopts = ""
  revision = "83588e72410abfbe4df460eeb6f30841ae47d4c4"

[[projects]]
  branch = "master"
  digest = "1:ff65bf6fc4d1116f94ac305342725c21b55c16819c2606adc8f527755716937f"
  name = "github.com/hashicorp/go-rootcerts"
  packages = ["."]
  pruneopts = ""
  revision = "6bb64b370b90e7ef1fa532be9e591a81c3493e00"

[[projects]]
  branch = "master"
  digest = "1:54154e6dbc8ce9438f24131cabfeaada1582b35fcdb2ff8457b77a4b1b9a13af"
  name = "github.com/hashicorp/hcl"
  packages = [
    ".",
    "hcl/ast",
    "hcl/parser",
    "hcl/scanner",
    "hcl/strconv",
    "hcl/token",
    "json/parser",
    "json/scanner",
    "json/token",
  ]
  pruneopts = ""
  revision = "392dba7d905ed5d04a5794ba89f558b27e2ba1ca"

[[projects]]
  branch = "master"
  digest = "1:54cf435481124f4436bb258758606d4f240f534038c2dd2a75cec69d2e332a63"
  name = "github.com/hashicorp/vault"
<<<<<<< HEAD
  packages = ["api","helper/compressutil","helper/jsonutil","helper/parseutil"]
  version = "v1.0.1"
=======
  packages = [
    "api",
    "helper/compressutil",
    "helper/jsonutil",
    "helper/parseutil",
  ]
  pruneopts = ""
  revision = "5e4ba4a7b67fc382c3bc75c6255806b381c00235"
>>>>>>> ef10f820

[[projects]]
  digest = "1:b3c5b95e56c06f5aa72cb2500e6ee5f44fcd122872d4fec2023a488e561218bc"
  name = "github.com/hpcloud/tail"
  packages = [
    ".",
    "ratelimiter",
    "util",
    "watch",
    "winfile",
  ]
  pruneopts = ""
  revision = "a30252cb686a21eb2d0b98132633053ec2f7f1e5"
  version = "v1.0.0"

[[projects]]
  digest = "1:b60a24f942c7031ece6c48bcab0b683c7d3d6aa9fd17e21459d9ae604da258fa"
  name = "github.com/kelseyhightower/envconfig"
  packages = ["."]
  pruneopts = ""
  revision = "f611eb38b3875cc3bd991ca91c51d06446afa14c"
  version = "v1.3.0"

[[projects]]
  branch = "master"
  digest = "1:59d11e81d6fdd12a771321696bb22abdd9a94d26ac864787e98c9b419e428734"
  name = "github.com/mitchellh/go-homedir"
  packages = ["."]
  pruneopts = ""
  revision = "b8bc1bf767474819792c23f32d8286a45736f1c6"

[[projects]]
  branch = "master"
  digest = "1:c9ede10a9ded782d25d1f0be87c680e11409c23554828f19a19d691a95e76130"
  name = "github.com/mitchellh/mapstructure"
  packages = ["."]
  pruneopts = ""
  revision = "d0303fe809921458f417bcf828397a65db30a7e4"

[[projects]]
  digest = "1:a754db3c70741eeaeba73ec4cd970dc8918d06ced993d24891e9c0386d74f588"
  name = "github.com/onsi/ginkgo"
  packages = [
    ".",
    "config",
    "internal/codelocation",
    "internal/containernode",
    "internal/failer",
    "internal/leafnodes",
    "internal/remote",
    "internal/spec",
    "internal/spec_iterator",
    "internal/specrunner",
    "internal/suite",
    "internal/testingtproxy",
    "internal/writer",
    "reporters",
    "reporters/stenographer",
    "reporters/stenographer/support/go-colorable",
    "reporters/stenographer/support/go-isatty",
    "types",
  ]
  pruneopts = ""
  revision = "2e1be8f7d90e9d3e3e58b0ce470f2f14d075406f"
  version = "v1.7.0"

[[projects]]
  digest = "1:c8f0c8c28c9c1c51db72d0e7f04797cfe5d0d50528274099b6b2d6c314db7f97"
  name = "github.com/onsi/gomega"
  packages = [
    "format",
    "gbytes",
  ]
  pruneopts = ""
  revision = "65fb64232476ad9046e57c26cd0bff3d3a8dc6cd"
  version = "v1.4.3"

[[projects]]
  branch = "master"
  digest = "1:10992c9fdd1dbe87042a4bf60c0baa5f20d915a1d7a8438e8fbca33d247ddf0c"
  name = "github.com/pivotal-cf/brokerapi"
  packages = [
    ".",
    "auth",
  ]
  pruneopts = ""
  revision = "6d25b9398d9f05880ca8f480134a88c8d2df69bc"

[[projects]]
  digest = "1:7365acd48986e205ccb8652cc746f09c8b7876030d53710ea6ef7d0bd0dcd7ca"
  name = "github.com/pkg/errors"
  packages = ["."]
  pruneopts = ""
  revision = "645ef00459ed84a119197bfb8d8205042c6df63d"
  version = "v0.8.0"

[[projects]]
  branch = "master"
  digest = "1:5ed958db0939c8f3177b86d5928fad3249bed0cd747bb331f66d95d81819f277"
  name = "github.com/sethgrid/pester"
  packages = ["."]
  pruneopts = ""
  revision = "99271bb5a99e5769f688c483eabb3c22d71ebf93"

[[projects]]
  branch = "master"
  digest = "1:3246e12ee1c5003acebbc8ceea757df86cfc23f7a321d70d47f96b9b21462115"
  name = "golang.org/x/net"
  packages = [
    "context",
    "context/ctxhttp",
    "http2",
    "http2/hpack",
    "idna",
    "lex/httplex",
  ]
  pruneopts = ""
  revision = "ab5485076ff3407ad2d02db054635913f017b0ed"

[[projects]]
  branch = "master"
  digest = "1:f059b0adae6e4630f111d471f127fe69de1f5689ce35465bab387d646c17eb97"
  name = "golang.org/x/oauth2"
  packages = [
    ".",
    "internal",
  ]
  pruneopts = ""
  revision = "5dab4167f31cbd76b407f1486c86b40748bc5073"

[[projects]]
  branch = "master"
  digest = "1:057806b6e218f4ceac80d27ccd8dd80b2c06b0050289aa46e0edfd82cc4faa2c"
  name = "golang.org/x/sys"
  packages = ["unix"]
  pruneopts = ""
  revision = "11f53e03133963fb11ae0588e08b5e0b85be8be5"

[[projects]]
  branch = "master"
  digest = "1:7e04efe14d3e705ae576fcf9c557508a2970a9b0373936482b01137964491f89"
  name = "golang.org/x/text"
  packages = [
    "internal/gen",
    "internal/triegen",
    "internal/ucd",
    "secure/bidirule",
    "transform",
    "unicode/bidi",
    "unicode/cldr",
    "unicode/norm",
    "unicode/rangetable",
  ]
  pruneopts = ""
  revision = "836efe42bb4aa16aaa17b9c155d8813d336ed720"

[[projects]]
  digest = "1:bc09e719c4e2a15d17163f5272d9a3131c45d77542b7fdc53ff518815bc19ab3"
  name = "google.golang.org/appengine"
  packages = [
    "internal",
    "internal/base",
    "internal/datastore",
    "internal/log",
    "internal/remote_api",
    "internal/urlfetch",
    "urlfetch",
  ]
  pruneopts = ""
  revision = "e9657d882bb81064595ca3b56cbe2546bbabf7b1"
  version = "v1.4.0"

[[projects]]
  digest = "1:eb53021a8aa3f599d29c7102e65026242bdedce998a54837dc67f14b6a97c5fd"
  name = "gopkg.in/fsnotify.v1"
  packages = ["."]
  pruneopts = ""
  revision = "c2828203cd70a50dcccfb2761f8b1f8ceef9a8e9"
  source = "https://github.com/fsnotify/fsnotify.git"
  version = "v1.4.7"

[[projects]]
  branch = "v1"
  digest = "1:a96d16bd088460f2e0685d46c39bcf1208ba46e0a977be2df49864ec7da447dd"
  name = "gopkg.in/tomb.v1"
  packages = ["."]
  pruneopts = ""
  revision = "dd632973f1e7218eb1089048e0798ec9ae7dceb8"

[solve-meta]
  analyzer-name = "dep"
  analyzer-version = 1
  input-imports = [
    "code.cloudfoundry.org/clock",
    "code.cloudfoundry.org/lager",
    "code.cloudfoundry.org/lager/lagertest",
    "code.cloudfoundry.org/uaa-go-client",
    "code.cloudfoundry.org/uaa-go-client/config",
    "github.com/cloudfoundry-community/go-credhub",
    "github.com/hashicorp/go-cleanhttp",
    "github.com/hashicorp/vault/api",
    "github.com/kelseyhightower/envconfig",
    "github.com/pivotal-cf/brokerapi",
    "github.com/pkg/errors",
  ]
  solver-name = "gps-cdcl"
  solver-version = 1<|MERGE_RESOLUTION|>--- conflicted
+++ resolved
@@ -56,14 +56,6 @@
   pruneopts = ""
   revision = "06ea1031745cb8b3dab3f6a236daf2b0aa468b7e"
   version = "v3.2.0"
-
-[[projects]]
-  digest = "1:55848e643a99a9dfceb19e090ce67111328fbb1780f34c62a0430994ff85fb90"
-  name = "github.com/fatih/structs"
-  packages = ["."]
-  pruneopts = ""
-  revision = "a720dfa8df582c51dee1b36feabb906bde1588bd"
-  version = "v1.0.0"
 
 [[projects]]
   digest = "1:3dd078fda7500c341bc26cfbc6c6a34614f295a2457149fc1045cab767cbcf18"
@@ -122,12 +114,28 @@
   revision = "83588e72410abfbe4df460eeb6f30841ae47d4c4"
 
 [[projects]]
+  digest = "1:84e2ab72e8daa944ec298efaea8c0be61abb50fefb332fa31aa5283029a59a7a"
+  name = "github.com/hashicorp/go-retryablehttp"
+  packages = ["."]
+  pruneopts = ""
+  revision = "d3a63d3c72068412f9ecd7c36faafd874d2e2888"
+  version = "v0.5.1"
+
+[[projects]]
   branch = "master"
   digest = "1:ff65bf6fc4d1116f94ac305342725c21b55c16819c2606adc8f527755716937f"
   name = "github.com/hashicorp/go-rootcerts"
   packages = ["."]
   pruneopts = ""
   revision = "6bb64b370b90e7ef1fa532be9e591a81c3493e00"
+
+[[projects]]
+  digest = "1:ea71015bc8aa9b98a1fde564e24123260330b55bda32d8ed5ce227d3dc58d64e"
+  name = "github.com/hashicorp/go-sockaddr"
+  packages = ["."]
+  pruneopts = ""
+  revision = "3aed17b5ee41761cc2b04f2a94c7107d428967e5"
+  version = "v1.0.1"
 
 [[projects]]
   branch = "master"
@@ -148,22 +156,20 @@
   revision = "392dba7d905ed5d04a5794ba89f558b27e2ba1ca"
 
 [[projects]]
-  branch = "master"
-  digest = "1:54cf435481124f4436bb258758606d4f240f534038c2dd2a75cec69d2e332a63"
+  digest = "1:067943f4fc285e3714bee874139fa8f6cf4a7a8cb7b615c96e6b0133c9af8d50"
   name = "github.com/hashicorp/vault"
-<<<<<<< HEAD
-  packages = ["api","helper/compressutil","helper/jsonutil","helper/parseutil"]
-  version = "v1.0.1"
-=======
   packages = [
     "api",
     "helper/compressutil",
+    "helper/consts",
+    "helper/hclutil",
     "helper/jsonutil",
     "helper/parseutil",
-  ]
-  pruneopts = ""
-  revision = "5e4ba4a7b67fc382c3bc75c6255806b381c00235"
->>>>>>> ef10f820
+    "helper/strutil",
+  ]
+  pruneopts = ""
+  revision = "37a1dc9c477c1c68c022d2084550f25bf20cac33"
+  version = "v1.0.2"
 
 [[projects]]
   digest = "1:b3c5b95e56c06f5aa72cb2500e6ee5f44fcd122872d4fec2023a488e561218bc"
@@ -242,6 +248,17 @@
   version = "v1.4.3"
 
 [[projects]]
+  digest = "1:b1df71d0b2287062b90c6b4c8d3c934440aa0d2eb201d03f22be0f045860b4aa"
+  name = "github.com/pierrec/lz4"
+  packages = [
+    ".",
+    "internal/xxh32",
+  ]
+  pruneopts = ""
+  revision = "635575b42742856941dbc767b44905bb9ba083f6"
+  version = "v2.0.7"
+
+[[projects]]
   branch = "master"
   digest = "1:10992c9fdd1dbe87042a4bf60c0baa5f20d915a1d7a8438e8fbca33d247ddf0c"
   name = "github.com/pivotal-cf/brokerapi"
@@ -261,12 +278,12 @@
   version = "v0.8.0"
 
 [[projects]]
-  branch = "master"
-  digest = "1:5ed958db0939c8f3177b86d5928fad3249bed0cd747bb331f66d95d81819f277"
-  name = "github.com/sethgrid/pester"
-  packages = ["."]
-  pruneopts = ""
-  revision = "99271bb5a99e5769f688c483eabb3c22d71ebf93"
+  digest = "1:4244255905cb95c3c98894d671367f84a6292608ae528936fe46ba9c86f68393"
+  name = "github.com/ryanuber/go-glob"
+  packages = ["."]
+  pruneopts = ""
+  revision = "51a8f68e6c24dc43f1e371749c89a267de4ebc53"
+  version = "v1.0.0"
 
 [[projects]]
   branch = "master"
@@ -319,6 +336,14 @@
   ]
   pruneopts = ""
   revision = "836efe42bb4aa16aaa17b9c155d8813d336ed720"
+
+[[projects]]
+  branch = "master"
+  digest = "1:14cb1d4240bcbbf1386ae763957e04e2765ec4e4ce7bb2769d05fa6faccd774e"
+  name = "golang.org/x/time"
+  packages = ["rate"]
+  pruneopts = ""
+  revision = "85acf8d2951cb2a3bde7632f9ff273ef0379bcbd"
 
 [[projects]]
   digest = "1:bc09e719c4e2a15d17163f5272d9a3131c45d77542b7fdc53ff518815bc19ab3"
